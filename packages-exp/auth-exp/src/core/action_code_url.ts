/**
 * @license
 * Copyright 2020 Google LLC
 *
 * Licensed under the Apache License, Version 2.0 (the "License");
 * you may not use this file except in compliance with the License.
 * You may obtain a copy of the License at
 *
 *   http://www.apache.org/licenses/LICENSE-2.0
 *
 * Unless required by applicable law or agreed to in writing, software
 * distributed under the License is distributed on an "AS IS" BASIS,
 * WITHOUT WARRANTIES OR CONDITIONS OF ANY KIND, either express or implied.
 * See the License for the specific language governing permissions and
 * limitations under the License.
 */

import { extractQuerystring, querystringDecode } from '@firebase/util';
import { ActionCodeOperation } from '../model/public_types';
import { AuthErrorCode } from './errors';
import { _assert } from './util/assert';

/**
 * Enums for fields in URL query string.
 *
 * @enum {string}
 */
const enum QueryField {
  API_KEY = 'apiKey',
  CODE = 'oobCode',
  CONTINUE_URL = 'continueUrl',
  LANGUAGE_CODE = 'languageCode',
  MODE = 'mode',
  TENANT_ID = 'tenantId'
}

/**
 * Maps the mode string in action code URL to Action Code Info operation.
 *
 * @param mode
 */
function parseMode(mode: string | null): ActionCodeOperation | null {
  switch (mode) {
    case 'recoverEmail':
      return ActionCodeOperation.RECOVER_EMAIL;
    case 'resetPassword':
      return ActionCodeOperation.PASSWORD_RESET;
    case 'signIn':
      return ActionCodeOperation.EMAIL_SIGNIN;
    case 'verifyEmail':
      return ActionCodeOperation.VERIFY_EMAIL;
    case 'verifyAndChangeEmail':
      return ActionCodeOperation.VERIFY_AND_CHANGE_EMAIL;
    case 'revertSecondFactorAddition':
      return ActionCodeOperation.REVERT_SECOND_FACTOR_ADDITION;
    default:
      return null;
  }
}

/**
 * Helper to parse FDL links
 *
 * @param url
 */
function parseDeepLink(url: string): string {
  const link = querystringDecode(extractQuerystring(url))['link'];

  // Double link case (automatic redirect).
  const doubleDeepLink = link
    ? querystringDecode(extractQuerystring(link))['deep_link_id']
    : null;
  // iOS custom scheme links.
  const iOSDeepLink = querystringDecode(extractQuerystring(url))[
    'deep_link_id'
  ];
  const iOSDoubleDeepLink = iOSDeepLink
    ? querystringDecode(extractQuerystring(iOSDeepLink))['link']
    : null;
  return iOSDoubleDeepLink || iOSDeepLink || doubleDeepLink || link || url;
}

/**
 * A utility class to parse email action URLs such as password reset, email verification,
 * email link sign in, etc.
 *
 * @public
 */
export class ActionCodeURL {
  /**
   * The API key of the email action link.
   */
  readonly apiKey: string;
  /**
   * The action code of the email action link.
   */
  readonly code: string;
  /**
   * The continue URL of the email action link. Null if not provided.
   */
  readonly continueUrl: string | null;
  /**
   * The language code of the email action link. Null if not provided.
   */
  readonly languageCode: string | null;
  /**
   * The action performed by the email action link. It returns from one of the types from
   * {@link ActionCodeInfo}
   */
  readonly operation: ActionCodeOperation;
  /**
   * The tenant ID of the email action link. Null if the email action is from the parent project.
   */
  readonly tenantId: string | null;

  /**
   * @param actionLink - The link from which to extract the URL.
   * @returns The ActionCodeURL object, or null if the link is invalid.
   *
   * @internal
   */
  constructor(actionLink: string) {
    const searchParams = querystringDecode(extractQuerystring(actionLink));
    const apiKey = searchParams[QueryField.API_KEY] ?? null;
    const code = searchParams[QueryField.CODE] ?? null;
    const operation = parseMode(searchParams[QueryField.MODE] ?? null);
    // Validate API key, code and mode.
    _assert(apiKey && code && operation, AuthErrorCode.ARGUMENT_ERROR);
    this.apiKey = apiKey;
    this.operation = operation;
    this.code = code;
    this.continueUrl = searchParams[QueryField.CONTINUE_URL] ?? null;
    this.languageCode = searchParams[QueryField.LANGUAGE_CODE] ?? null;
    this.tenantId = searchParams[QueryField.TENANT_ID] ?? null;
  }

  /**
   * Parses the email action link string and returns an {@link ActionCodeURL} if the link is valid,
   * otherwise returns null.
   *
   * @param link  - The email action link string.
   * @returns The ActionCodeURL object, or null if the link is invalid.
   *
   * @public
   */
  static parseLink(link: string): ActionCodeURL | null {
    const actionLink = parseDeepLink(link);
    try {
      return new ActionCodeURL(actionLink);
    } catch {
      return null;
    }
  }
}

/**
<<<<<<< HEAD
 * {@inheritDoc ActionCodeURL.parseLink}
=======
 * Parses the email action link string and returns an {@link ActionCodeURL} if
 * the link is valid, otherwise returns null.
>>>>>>> bd7277df
 *
 * @public
 */
export function parseActionCodeURL(link: string): ActionCodeURL | null {
  return ActionCodeURL.parseLink(link);
}<|MERGE_RESOLUTION|>--- conflicted
+++ resolved
@@ -154,12 +154,8 @@
 }
 
 /**
-<<<<<<< HEAD
- * {@inheritDoc ActionCodeURL.parseLink}
-=======
  * Parses the email action link string and returns an {@link ActionCodeURL} if
  * the link is valid, otherwise returns null.
->>>>>>> bd7277df
  *
  * @public
  */
