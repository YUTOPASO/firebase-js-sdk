/**
 * @license
 * Copyright 2017 Google LLC
 *
 * Licensed under the Apache License, Version 2.0 (the "License");
 * you may not use this file except in compliance with the License.
 * You may obtain a copy of the License at
 *
 *   http://www.apache.org/licenses/LICENSE-2.0
 *
 * Unless required by applicable law or agreed to in writing, software
 * distributed under the License is distributed on an "AS IS" BASIS,
 * WITHOUT WARRANTIES OR CONDITIONS OF ANY KIND, either express or implied.
 * See the License for the specific language governing permissions and
 * limitations under the License.
 */

import { Logger, LogLevel, LogLevelString } from '@firebase/logger';
import { SDK_VERSION } from '../core/version';
import { formatJSON } from '../platform/format_json';

export { LogLevel, LogLevelString };

const logClient = new Logger('@firebase/firestore');

// Helper methods are needed because variables can't be exported as read/write
export function getLogLevel(): LogLevel {
  return logClient.logLevel;
}

/**
 * Sets the verbosity of Cloud Firestore logs (debug, error, or silent).
 *
<<<<<<< HEAD
 * @param logLevel - The verbosity you set for activity and error logging. Can 
=======
 * @param logLevel - The verbosity you set for activity and error logging. Can
>>>>>>> 821a6da2
 *   be any of the following values:
 *
 *   <ul>
 *     <li>`debug` for the most verbose logging level, primarily for
 *     debugging.</li>
 *     <li>`error` to log errors only.</li>
 *     <li><code>`silent` to turn off logging.</li>
 *   </ul>
 */
export function setLogLevel(logLevel: LogLevelString): void {
  logClient.setLogLevel(logLevel);
}

export function logDebug(msg: string, ...obj: unknown[]): void {
  if (logClient.logLevel <= LogLevel.DEBUG) {
    const args = obj.map(argToString);
    logClient.debug(`Firestore (${SDK_VERSION}): ${msg}`, ...args);
  }
}

export function logError(msg: string, ...obj: unknown[]): void {
  if (logClient.logLevel <= LogLevel.ERROR) {
    const args = obj.map(argToString);
    logClient.error(`Firestore (${SDK_VERSION}): ${msg}`, ...args);
  }
}

export function logWarn(msg: string, ...obj: unknown[]): void {
  if (logClient.logLevel <= LogLevel.WARN) {
    const args = obj.map(argToString);
    logClient.warn(`Firestore (${SDK_VERSION}): ${msg}`, ...args);
  }
}

/**
 * Converts an additional log parameter to a string representation.
 */
function argToString(obj: unknown): string | unknown {
  if (typeof obj === 'string') {
    return obj;
  } else {
    try {
      return formatJSON(obj);
    } catch (e) {
      // Converting to JSON failed, just log the object directly
      return obj;
    }
  }
}<|MERGE_RESOLUTION|>--- conflicted
+++ resolved
@@ -31,11 +31,7 @@
 /**
  * Sets the verbosity of Cloud Firestore logs (debug, error, or silent).
  *
-<<<<<<< HEAD
- * @param logLevel - The verbosity you set for activity and error logging. Can 
-=======
  * @param logLevel - The verbosity you set for activity and error logging. Can
->>>>>>> 821a6da2
  *   be any of the following values:
  *
  *   <ul>
@@ -45,7 +41,7 @@
  *     <li><code>`silent` to turn off logging.</li>
  *   </ul>
  */
-export function setLogLevel(logLevel: LogLevelString): void {
+export function setLogLevel(logLevel: LogLevelString | LogLevel): void {
   logClient.setLogLevel(logLevel);
 }
 
