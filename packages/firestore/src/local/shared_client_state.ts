/**
 * @license
 * Copyright 2018 Google LLC
 *
 * Licensed under the Apache License, Version 2.0 (the "License");
 * you may not use this file except in compliance with the License.
 * You may obtain a copy of the License at
 *
 *   http://www.apache.org/licenses/LICENSE-2.0
 *
 * Unless required by applicable law or agreed to in writing, software
 * distributed under the License is distributed on an "AS IS" BASIS,
 * WITHOUT WARRANTIES OR CONDITIONS OF ANY KIND, either express or implied.
 * See the License for the specific language governing permissions and
 * limitations under the License.
 */

import { User } from '../auth/user';
import { ListenSequence } from '../core/listen_sequence';
import {
  BatchId,
  ListenSequenceNumber,
  MutationBatchState,
  OnlineState,
  TargetId
} from '../core/types';
import { TargetIdSet, targetIdSet } from '../model/collections';
import { hardAssert, debugAssert } from '../util/assert';
import { AsyncQueue } from '../util/async_queue';
import { Code, FirestoreError } from '../util/error';
import { logError, logDebug } from '../util/log';
import { SortedSet } from '../util/sorted_set';
import { SortedMap } from '../util/sorted_map';
import { primitiveComparator } from '../util/misc';
import { isSafeInteger, WindowLike } from '../util/types';
import {
  QueryTargetState,
  SharedClientStateSyncer
} from './shared_client_state_syncer';
import {
  CLIENT_STATE_KEY_PREFIX,
  ClientStateSchema,
<<<<<<< HEAD
  createRemoteDocumentsChangedKey,
=======
  createBundleLoadedKey,
>>>>>>> a9bf16c6
  createWebStorageClientStateKey,
  createWebStorageMutationBatchKey,
  createWebStorageOnlineStateKey,
  createWebStorageQueryTargetMetadataKey,
  createWebStorageSequenceNumberKey,
  MUTATION_BATCH_KEY_PREFIX,
  MutationMetadataSchema,
  QUERY_TARGET_KEY_PREFIX,
  QueryTargetStateSchema,
  SharedOnlineStateSchema
} from './shared_client_state_schema';

const LOG_TAG = 'SharedClientState';

/**
 * A randomly-generated key assigned to each Firestore instance at startup.
 */
export type ClientId = string;

/**
 * A `SharedClientState` keeps track of the global state of the mutations
 * and query targets for all active clients with the same persistence key (i.e.
 * project ID and FirebaseApp name). It relays local changes to other clients
 * and updates its local state as new state is observed.
 *
 * `SharedClientState` is primarily used for synchronization in Multi-Tab
 * environments. Each tab is responsible for registering its active query
 * targets and mutations. `SharedClientState` will then notify the listener
 * assigned to `.syncEngine` for updates to mutations and queries that
 * originated in other clients.
 *
 * To receive notifications, `.syncEngine` and `.onlineStateHandler` has to be
 * assigned before calling `start()`.
 */
export interface SharedClientState {
  onlineStateHandler: ((onlineState: OnlineState) => void) | null;
  sequenceNumberHandler:
    | ((sequenceNumber: ListenSequenceNumber) => void)
    | null;

  /** Registers the Mutation Batch ID of a newly pending mutation. */
  addPendingMutation(batchId: BatchId): void;

  /**
   * Records that a pending mutation has been acknowledged or rejected.
   * Called by the primary client to notify secondary clients of mutation
   * results as they come back from the backend.
   */
  updateMutationState(
    batchId: BatchId,
    state: 'acknowledged' | 'rejected',
    error?: FirestoreError
  ): void;

  /**
   * Associates a new Query Target ID with the local Firestore client. Returns
   * the new query state for the query (which can be 'current' if the query is
   * already associated with another tab).
   *
   * If the target id is already associated with local client, the method simply
   * returns its `QueryTargetState`.
   */
  addLocalQueryTarget(targetId: TargetId): QueryTargetState;

  /** Removes the Query Target ID association from the local client. */
  removeLocalQueryTarget(targetId: TargetId): void;

  /** Checks whether the target is associated with the local client. */
  isLocalQueryTarget(targetId: TargetId): boolean;

  /**
   * Processes an update to a query target.
   *
   * Called by the primary client to notify secondary clients of document
   * changes or state transitions that affect the provided query target.
   */
  updateQueryState(
    targetId: TargetId,
    state: QueryTargetState,
    error?: FirestoreError
  ): void;

  /**
   * Removes the target's metadata entry.
   *
   * Called by the primary client when all clients stopped listening to a query
   * target.
   */
  clearQueryState(targetId: TargetId): void;

  /**
   * Gets the active Query Targets IDs for all active clients.
   *
   * The implementation for this may require O(n) runtime, where 'n' is the size
   * of the result set.
   */
  // Visible for testing
  getAllActiveQueryTargets(): SortedSet<TargetId>;

  /**
   * Checks whether the provided target ID is currently being listened to by
   * any of the active clients.
   *
   * The implementation may require O(n*log m) runtime, where 'n' is the number
   * of clients and 'm' the number of targets.
   */
  isActiveQueryTarget(targetId: TargetId): boolean;

  /**
   * Starts the SharedClientState, reads existing client data and registers
   * listeners for updates to new and existing clients.
   */
  start(): Promise<void>;

  /** Shuts down the `SharedClientState` and its listeners. */
  shutdown(): void;

  /**
   * Changes the active user and removes all existing user-specific data. The
   * user change does not call back into SyncEngine (for example, no mutations
   * will be marked as removed).
   */
  handleUserChange(
    user: User,
    removedBatchIds: BatchId[],
    addedBatchIds: BatchId[]
  ): void;

  /** Changes the shared online state of all clients. */
  setOnlineState(onlineState: OnlineState): void;

  writeSequenceNumber(sequenceNumber: ListenSequenceNumber): void;

<<<<<<< HEAD
  remoteDocumentsChanged(): void;
=======
  /**
   * Notifies other clients when remote documents have changed due to loading
   * a bundle.
   */
  notifyBundleLoaded(): void;
>>>>>>> a9bf16c6
}

/**
 * Holds the state of a mutation batch, including its user ID, batch ID and
 * whether the batch is 'pending', 'acknowledged' or 'rejected'.
 */
// Visible for testing
export class MutationMetadata {
  constructor(
    readonly user: User,
    readonly batchId: BatchId,
    readonly state: MutationBatchState,
    readonly error?: FirestoreError
  ) {
    debugAssert(
      (error !== undefined) === (state === 'rejected'),
      `MutationMetadata must contain an error iff state is 'rejected'`
    );
  }

  /**
   * Parses a MutationMetadata from its JSON representation in WebStorage.
   * Logs a warning and returns null if the format of the data is not valid.
   */
  static fromWebStorageEntry(
    user: User,
    batchId: BatchId,
    value: string
  ): MutationMetadata | null {
    const mutationBatch = JSON.parse(value) as MutationMetadataSchema;

    let validData =
      typeof mutationBatch === 'object' &&
      ['pending', 'acknowledged', 'rejected'].indexOf(mutationBatch.state) !==
        -1 &&
      (mutationBatch.error === undefined ||
        typeof mutationBatch.error === 'object');

    let firestoreError: FirestoreError | undefined = undefined;

    if (validData && mutationBatch.error) {
      validData =
        typeof mutationBatch.error.message === 'string' &&
        typeof mutationBatch.error.code === 'string';
      if (validData) {
        firestoreError = new FirestoreError(
          mutationBatch.error.code as Code,
          mutationBatch.error.message
        );
      }
    }

    if (validData) {
      return new MutationMetadata(
        user,
        batchId,
        mutationBatch.state,
        firestoreError
      );
    } else {
      logError(
        LOG_TAG,
        `Failed to parse mutation state for ID '${batchId}': ${value}`
      );
      return null;
    }
  }

  toWebStorageJSON(): string {
    const batchMetadata: MutationMetadataSchema = {
      state: this.state,
      updateTimeMs: Date.now() // Modify the existing value to trigger update.
    };

    if (this.error) {
      batchMetadata.error = {
        code: this.error.code,
        message: this.error.message
      };
    }

    return JSON.stringify(batchMetadata);
  }
}

/**
 * Holds the state of a query target, including its target ID and whether the
 * target is 'not-current', 'current' or 'rejected'.
 */
// Visible for testing
export class QueryTargetMetadata {
  constructor(
    readonly targetId: TargetId,
    readonly state: QueryTargetState,
    readonly error?: FirestoreError
  ) {
    debugAssert(
      (error !== undefined) === (state === 'rejected'),
      `QueryTargetMetadata must contain an error iff state is 'rejected'`
    );
  }

  /**
   * Parses a QueryTargetMetadata from its JSON representation in WebStorage.
   * Logs a warning and returns null if the format of the data is not valid.
   */
  static fromWebStorageEntry(
    targetId: TargetId,
    value: string
  ): QueryTargetMetadata | null {
    const targetState = JSON.parse(value) as QueryTargetStateSchema;

    let validData =
      typeof targetState === 'object' &&
      ['not-current', 'current', 'rejected'].indexOf(targetState.state) !==
        -1 &&
      (targetState.error === undefined ||
        typeof targetState.error === 'object');

    let firestoreError: FirestoreError | undefined = undefined;

    if (validData && targetState.error) {
      validData =
        typeof targetState.error.message === 'string' &&
        typeof targetState.error.code === 'string';
      if (validData) {
        firestoreError = new FirestoreError(
          targetState.error.code as Code,
          targetState.error.message
        );
      }
    }

    if (validData) {
      return new QueryTargetMetadata(
        targetId,
        targetState.state,
        firestoreError
      );
    } else {
      logError(
        LOG_TAG,
        `Failed to parse target state for ID '${targetId}': ${value}`
      );
      return null;
    }
  }

  toWebStorageJSON(): string {
    const targetState: QueryTargetStateSchema = {
      state: this.state,
      updateTimeMs: Date.now() // Modify the existing value to trigger update.
    };

    if (this.error) {
      targetState.error = {
        code: this.error.code,
        message: this.error.message
      };
    }

    return JSON.stringify(targetState);
  }
}

/**
 * Metadata state of a single client denoting the query targets it is actively
 * listening to.
 */
// Visible for testing.
export interface ClientState {
  readonly activeTargetIds: TargetIdSet;
}

/**
 * This class represents the immutable ClientState for a client read from
 * WebStorage, containing the list of active query targets.
 */
class RemoteClientState implements ClientState {
  private constructor(
    readonly clientId: ClientId,
    readonly activeTargetIds: TargetIdSet
  ) {}

  /**
   * Parses a RemoteClientState from the JSON representation in WebStorage.
   * Logs a warning and returns null if the format of the data is not valid.
   */
  static fromWebStorageEntry(
    clientId: ClientId,
    value: string
  ): RemoteClientState | null {
    const clientState = JSON.parse(value) as ClientStateSchema;

    let validData =
      typeof clientState === 'object' &&
      clientState.activeTargetIds instanceof Array;

    let activeTargetIdsSet = targetIdSet();

    for (let i = 0; validData && i < clientState.activeTargetIds.length; ++i) {
      validData = isSafeInteger(clientState.activeTargetIds[i]);
      activeTargetIdsSet = activeTargetIdsSet.add(
        clientState.activeTargetIds[i]
      );
    }

    if (validData) {
      return new RemoteClientState(clientId, activeTargetIdsSet);
    } else {
      logError(
        LOG_TAG,
        `Failed to parse client data for instance '${clientId}': ${value}`
      );
      return null;
    }
  }
}

/**
 * This class represents the online state for all clients participating in
 * multi-tab. The online state is only written to by the primary client, and
 * used in secondary clients to update their query views.
 */
export class SharedOnlineState {
  constructor(readonly clientId: string, readonly onlineState: OnlineState) {}

  /**
   * Parses a SharedOnlineState from its JSON representation in WebStorage.
   * Logs a warning and returns null if the format of the data is not valid.
   */
  static fromWebStorageEntry(value: string): SharedOnlineState | null {
    const onlineState = JSON.parse(value) as SharedOnlineStateSchema;

    const validData =
      typeof onlineState === 'object' &&
      ['Unknown', 'Online', 'Offline'].indexOf(onlineState.onlineState) !==
        -1 &&
      typeof onlineState.clientId === 'string';

    if (validData) {
      return new SharedOnlineState(
        onlineState.clientId,
        onlineState.onlineState as OnlineState
      );
    } else {
      logError(LOG_TAG, `Failed to parse online state: ${value}`);
      return null;
    }
  }
}

/**
 * Metadata state of the local client. Unlike `RemoteClientState`, this class is
 * mutable and keeps track of all pending mutations, which allows us to
 * update the range of pending mutation batch IDs as new mutations are added or
 * removed.
 *
 * The data in `LocalClientState` is not read from WebStorage and instead
 * updated via its instance methods. The updated state can be serialized via
 * `toWebStorageJSON()`.
 */
// Visible for testing.
export class LocalClientState implements ClientState {
  activeTargetIds = targetIdSet();

  addQueryTarget(targetId: TargetId): void {
    this.activeTargetIds = this.activeTargetIds.add(targetId);
  }

  removeQueryTarget(targetId: TargetId): void {
    this.activeTargetIds = this.activeTargetIds.delete(targetId);
  }

  /**
   * Converts this entry into a JSON-encoded format we can use for WebStorage.
   * Does not encode `clientId` as it is part of the key in WebStorage.
   */
  toWebStorageJSON(): string {
    const data: ClientStateSchema = {
      activeTargetIds: this.activeTargetIds.toArray(),
      updateTimeMs: Date.now() // Modify the existing value to trigger update.
    };
    return JSON.stringify(data);
  }
}

/**
 * `WebStorageSharedClientState` uses WebStorage (window.localStorage) as the
 * backing store for the SharedClientState. It keeps track of all active
 * clients and supports modifications of the local client's data.
 */
export class WebStorageSharedClientState implements SharedClientState {
  syncEngine: SharedClientStateSyncer | null = null;
  onlineStateHandler: ((onlineState: OnlineState) => void) | null = null;
  sequenceNumberHandler:
    | ((sequenceNumber: ListenSequenceNumber) => void)
    | null = null;

  private readonly storage: Storage;
  private readonly localClientStorageKey: string;
  private readonly sequenceNumberKey: string;
  private readonly storageListener = this.handleWebStorageEvent.bind(this);
  private readonly onlineStateKey: string;
<<<<<<< HEAD
  private readonly remoteDocumentsChangedKey: string;
=======
  private readonly bundleLoadedKey: string;
>>>>>>> a9bf16c6
  private readonly clientStateKeyRe: RegExp;
  private readonly mutationBatchKeyRe: RegExp;
  private readonly queryTargetKeyRe: RegExp;
  private activeClients = new SortedMap<string, ClientState>(
    primitiveComparator
  );
  private started = false;
  private currentUser: User;

  /**
   * Captures WebStorage events that occur before `start()` is called. These
   * events are replayed once `WebStorageSharedClientState` is started.
   */
  private earlyEvents: StorageEvent[] = [];

  constructor(
    private readonly window: WindowLike,
    private readonly queue: AsyncQueue,
    private readonly persistenceKey: string,
    private readonly localClientId: ClientId,
    initialUser: User
  ) {
    // Escape the special characters mentioned here:
    // https://developer.mozilla.org/en-US/docs/Web/JavaScript/Guide/Regular_Expressions
    const escapedPersistenceKey = persistenceKey.replace(
      /[.*+?^${}()|[\]\\]/g,
      '\\$&'
    );

    this.storage = this.window.localStorage;
    this.currentUser = initialUser;
    this.localClientStorageKey = createWebStorageClientStateKey(
      this.persistenceKey,
      this.localClientId
    );
    this.sequenceNumberKey = createWebStorageSequenceNumberKey(
      this.persistenceKey
    );
    this.activeClients = this.activeClients.insert(
      this.localClientId,
      new LocalClientState()
    );

    this.clientStateKeyRe = new RegExp(
      `^${CLIENT_STATE_KEY_PREFIX}_${escapedPersistenceKey}_([^_]*)$`
    );
    this.mutationBatchKeyRe = new RegExp(
      `^${MUTATION_BATCH_KEY_PREFIX}_${escapedPersistenceKey}_(\\d+)(?:_(.*))?$`
    );
    this.queryTargetKeyRe = new RegExp(
      `^${QUERY_TARGET_KEY_PREFIX}_${escapedPersistenceKey}_(\\d+)$`
    );

    this.onlineStateKey = createWebStorageOnlineStateKey(this.persistenceKey);

<<<<<<< HEAD
    this.remoteDocumentsChangedKey = createRemoteDocumentsChangedKey(
      this.persistenceKey
    );
=======
    this.bundleLoadedKey = createBundleLoadedKey(this.persistenceKey);
>>>>>>> a9bf16c6

    // Rather than adding the storage observer during start(), we add the
    // storage observer during initialization. This ensures that we collect
    // events before other components populate their initial state (during their
    // respective start() calls). Otherwise, we might for example miss a
    // mutation that is added after LocalStore's start() processed the existing
    // mutations but before we observe WebStorage events.
    this.window.addEventListener('storage', this.storageListener);
  }

  /** Returns 'true' if WebStorage is available in the current environment. */
  static isAvailable(window: WindowLike | null): window is WindowLike {
    return !!(window && window.localStorage);
  }

  async start(): Promise<void> {
    debugAssert(!this.started, 'WebStorageSharedClientState already started');
    debugAssert(
      this.syncEngine !== null,
      'syncEngine property must be set before calling start()'
    );
    debugAssert(
      this.onlineStateHandler !== null,
      'onlineStateHandler property must be set before calling start()'
    );

    // Retrieve the list of existing clients to backfill the data in
    // SharedClientState.
    const existingClients = await this.syncEngine!.getActiveClients();

    for (const clientId of existingClients) {
      if (clientId === this.localClientId) {
        continue;
      }

      const storageItem = this.getItem(
        createWebStorageClientStateKey(this.persistenceKey, clientId)
      );
      if (storageItem) {
        const clientState = RemoteClientState.fromWebStorageEntry(
          clientId,
          storageItem
        );
        if (clientState) {
          this.activeClients = this.activeClients.insert(
            clientState.clientId,
            clientState
          );
        }
      }
    }

    this.persistClientState();

    // Check if there is an existing online state and call the callback handler
    // if applicable.
    const onlineStateJSON = this.storage.getItem(this.onlineStateKey);
    if (onlineStateJSON) {
      const onlineState = this.fromWebStorageOnlineState(onlineStateJSON);
      if (onlineState) {
        this.handleOnlineStateEvent(onlineState);
      }
    }

    for (const event of this.earlyEvents) {
      this.handleWebStorageEvent(event);
    }

    this.earlyEvents = [];

    // Register a window unload hook to remove the client metadata entry from
    // WebStorage even if `shutdown()` was not called.
    this.window.addEventListener('unload', () => this.shutdown());

    this.started = true;
  }

  writeSequenceNumber(sequenceNumber: ListenSequenceNumber): void {
    this.setItem(this.sequenceNumberKey, JSON.stringify(sequenceNumber));
  }

  getAllActiveQueryTargets(): TargetIdSet {
    return this.extractActiveQueryTargets(this.activeClients);
  }

  isActiveQueryTarget(targetId: TargetId): boolean {
    let found = false;
    this.activeClients.forEach((key, value) => {
      if (value.activeTargetIds.has(targetId)) {
        found = true;
      }
    });
    return found;
  }

  addPendingMutation(batchId: BatchId): void {
    this.persistMutationState(batchId, 'pending');
  }

  updateMutationState(
    batchId: BatchId,
    state: 'acknowledged' | 'rejected',
    error?: FirestoreError
  ): void {
    this.persistMutationState(batchId, state, error);

    // Once a final mutation result is observed by other clients, they no longer
    // access the mutation's metadata entry. Since WebStorage replays events
    // in order, it is safe to delete the entry right after updating it.
    this.removeMutationState(batchId);
  }

  addLocalQueryTarget(targetId: TargetId): QueryTargetState {
    let queryState: QueryTargetState = 'not-current';

    // Lookup an existing query state if the target ID was already registered
    // by another tab
    if (this.isActiveQueryTarget(targetId)) {
      const storageItem = this.storage.getItem(
        createWebStorageQueryTargetMetadataKey(this.persistenceKey, targetId)
      );

      if (storageItem) {
        const metadata = QueryTargetMetadata.fromWebStorageEntry(
          targetId,
          storageItem
        );
        if (metadata) {
          queryState = metadata.state;
        }
      }
    }

    this.localClientState.addQueryTarget(targetId);
    this.persistClientState();

    return queryState;
  }

  removeLocalQueryTarget(targetId: TargetId): void {
    this.localClientState.removeQueryTarget(targetId);
    this.persistClientState();
  }

  isLocalQueryTarget(targetId: TargetId): boolean {
    return this.localClientState.activeTargetIds.has(targetId);
  }

  clearQueryState(targetId: TargetId): void {
    this.removeItem(
      createWebStorageQueryTargetMetadataKey(this.persistenceKey, targetId)
    );
  }

  updateQueryState(
    targetId: TargetId,
    state: QueryTargetState,
    error?: FirestoreError
  ): void {
    this.persistQueryTargetState(targetId, state, error);
  }

  handleUserChange(
    user: User,
    removedBatchIds: BatchId[],
    addedBatchIds: BatchId[]
  ): void {
    removedBatchIds.forEach(batchId => {
      this.removeMutationState(batchId);
    });
    this.currentUser = user;
    addedBatchIds.forEach(batchId => {
      this.addPendingMutation(batchId);
    });
  }

  setOnlineState(onlineState: OnlineState): void {
    this.persistOnlineState(onlineState);
  }

<<<<<<< HEAD
  remoteDocumentsChanged(): void {
    this.persistRemoteDocumentsChangedState();
=======
  notifyBundleLoaded(): void {
    this.persistBundleLoadedState();
>>>>>>> a9bf16c6
  }

  shutdown(): void {
    if (this.started) {
      this.window.removeEventListener('storage', this.storageListener);
      this.removeItem(this.localClientStorageKey);
      this.started = false;
    }
  }

  private getItem(key: string): string | null {
    const value = this.storage.getItem(key);
    logDebug(LOG_TAG, 'READ', key, value);
    return value;
  }

  private setItem(key: string, value: string): void {
    logDebug(LOG_TAG, 'SET', key, value);
    this.storage.setItem(key, value);
  }

  private removeItem(key: string): void {
    logDebug(LOG_TAG, 'REMOVE', key);
    this.storage.removeItem(key);
  }

  private handleWebStorageEvent(event: Event): void {
    // Note: The function is typed to take Event to be interface-compatible with
    // `Window.addEventListener`.
    const storageEvent = event as StorageEvent;
    if (storageEvent.storageArea === this.storage) {
      logDebug(LOG_TAG, 'EVENT', storageEvent.key, storageEvent.newValue);

      if (storageEvent.key === this.localClientStorageKey) {
        logError(
          'Received WebStorage notification for local change. Another client might have ' +
            'garbage-collected our state'
        );
        return;
      }

      this.queue.enqueueRetryable(async () => {
        if (!this.started) {
          this.earlyEvents.push(storageEvent);
          return;
        }

        if (storageEvent.key === null) {
          return;
        }

        if (this.clientStateKeyRe.test(storageEvent.key)) {
          if (storageEvent.newValue != null) {
            const clientState = this.fromWebStorageClientState(
              storageEvent.key,
              storageEvent.newValue
            );
            if (clientState) {
              return this.handleClientStateEvent(
                clientState.clientId,
                clientState
              );
            }
          } else {
            const clientId = this.fromWebStorageClientStateKey(
              storageEvent.key
            )!;
            return this.handleClientStateEvent(clientId, null);
          }
        } else if (this.mutationBatchKeyRe.test(storageEvent.key)) {
          if (storageEvent.newValue !== null) {
            const mutationMetadata = this.fromWebStorageMutationMetadata(
              storageEvent.key,
              storageEvent.newValue
            );
            if (mutationMetadata) {
              return this.handleMutationBatchEvent(mutationMetadata);
            }
          }
        } else if (this.queryTargetKeyRe.test(storageEvent.key)) {
          if (storageEvent.newValue !== null) {
            const queryTargetMetadata = this.fromWebStorageQueryTargetMetadata(
              storageEvent.key,
              storageEvent.newValue
            );
            if (queryTargetMetadata) {
              return this.handleQueryTargetEvent(queryTargetMetadata);
            }
          }
        } else if (storageEvent.key === this.onlineStateKey) {
          if (storageEvent.newValue !== null) {
            const onlineState = this.fromWebStorageOnlineState(
              storageEvent.newValue
            );
            if (onlineState) {
              return this.handleOnlineStateEvent(onlineState);
            }
          }
        } else if (storageEvent.key === this.sequenceNumberKey) {
          debugAssert(
            !!this.sequenceNumberHandler,
            'Missing sequenceNumberHandler'
          );
          const sequenceNumber = fromWebStorageSequenceNumber(
            storageEvent.newValue
          );
          if (sequenceNumber !== ListenSequence.INVALID) {
            this.sequenceNumberHandler!(sequenceNumber);
          }
<<<<<<< HEAD
        } else if (storageEvent.key === this.remoteDocumentsChangedKey) {
=======
        } else if (storageEvent.key === this.bundleLoadedKey) {
>>>>>>> a9bf16c6
          return this.syncEngine!.synchronizeWithChangedDocuments();
        }
      });
    }
  }

  private get localClientState(): LocalClientState {
    return this.activeClients.get(this.localClientId) as LocalClientState;
  }

  private persistClientState(): void {
    this.setItem(
      this.localClientStorageKey,
      this.localClientState.toWebStorageJSON()
    );
  }

  private persistMutationState(
    batchId: BatchId,
    state: MutationBatchState,
    error?: FirestoreError
  ): void {
    const mutationState = new MutationMetadata(
      this.currentUser,
      batchId,
      state,
      error
    );
    const mutationKey = createWebStorageMutationBatchKey(
      this.persistenceKey,
      this.currentUser,
      batchId
    );
    this.setItem(mutationKey, mutationState.toWebStorageJSON());
  }

  private removeMutationState(batchId: BatchId): void {
    const mutationKey = createWebStorageMutationBatchKey(
      this.persistenceKey,
      this.currentUser,
      batchId
    );
    this.removeItem(mutationKey);
  }

  private persistOnlineState(onlineState: OnlineState): void {
    const entry: SharedOnlineStateSchema = {
      clientId: this.localClientId,
      onlineState
    };
    this.storage.setItem(this.onlineStateKey, JSON.stringify(entry));
  }

  private persistQueryTargetState(
    targetId: TargetId,
    state: QueryTargetState,
    error?: FirestoreError
  ): void {
    const targetKey = createWebStorageQueryTargetMetadataKey(
      this.persistenceKey,
      targetId
    );
    const targetMetadata = new QueryTargetMetadata(targetId, state, error);
    this.setItem(targetKey, targetMetadata.toWebStorageJSON());
  }

<<<<<<< HEAD
  private persistRemoteDocumentsChangedState(): void {
    this.setItem(this.remoteDocumentsChangedKey, 'value-not-used');
=======
  private persistBundleLoadedState(): void {
    this.setItem(this.bundleLoadedKey, 'value-not-used');
>>>>>>> a9bf16c6
  }

  /**
   * Parses a client state key in WebStorage. Returns null if the key does not
   * match the expected key format.
   */
  private fromWebStorageClientStateKey(key: string): ClientId | null {
    const match = this.clientStateKeyRe.exec(key);
    return match ? match[1] : null;
  }

  /**
   * Parses a client state in WebStorage. Returns 'null' if the value could not
   * be parsed.
   */
  private fromWebStorageClientState(
    key: string,
    value: string
  ): RemoteClientState | null {
    const clientId = this.fromWebStorageClientStateKey(key);
    debugAssert(clientId !== null, `Cannot parse client state key '${key}'`);
    return RemoteClientState.fromWebStorageEntry(clientId, value);
  }

  /**
   * Parses a mutation batch state in WebStorage. Returns 'null' if the value
   * could not be parsed.
   */
  private fromWebStorageMutationMetadata(
    key: string,
    value: string
  ): MutationMetadata | null {
    const match = this.mutationBatchKeyRe.exec(key);
    debugAssert(match !== null, `Cannot parse mutation batch key '${key}'`);

    const batchId = Number(match[1]);
    const userId = match[2] !== undefined ? match[2] : null;
    return MutationMetadata.fromWebStorageEntry(
      new User(userId),
      batchId,
      value
    );
  }

  /**
   * Parses a query target state from WebStorage. Returns 'null' if the value
   * could not be parsed.
   */
  private fromWebStorageQueryTargetMetadata(
    key: string,
    value: string
  ): QueryTargetMetadata | null {
    const match = this.queryTargetKeyRe.exec(key);
    debugAssert(match !== null, `Cannot parse query target key '${key}'`);

    const targetId = Number(match[1]);
    return QueryTargetMetadata.fromWebStorageEntry(targetId, value);
  }

  /**
   * Parses an online state from WebStorage. Returns 'null' if the value
   * could not be parsed.
   */
  private fromWebStorageOnlineState(value: string): SharedOnlineState | null {
    return SharedOnlineState.fromWebStorageEntry(value);
  }

  private async handleMutationBatchEvent(
    mutationBatch: MutationMetadata
  ): Promise<void> {
    if (mutationBatch.user.uid !== this.currentUser.uid) {
      logDebug(
        LOG_TAG,
        `Ignoring mutation for non-active user ${mutationBatch.user.uid}`
      );
      return;
    }

    return this.syncEngine!.applyBatchState(
      mutationBatch.batchId,
      mutationBatch.state,
      mutationBatch.error
    );
  }

  private handleQueryTargetEvent(
    targetMetadata: QueryTargetMetadata
  ): Promise<void> {
    return this.syncEngine!.applyTargetState(
      targetMetadata.targetId,
      targetMetadata.state,
      targetMetadata.error
    );
  }

  private handleClientStateEvent(
    clientId: ClientId,
    clientState: RemoteClientState | null
  ): Promise<void> {
    const updatedClients = clientState
      ? this.activeClients.insert(clientId, clientState)
      : this.activeClients.remove(clientId);

    const existingTargets = this.extractActiveQueryTargets(this.activeClients);
    const newTargets = this.extractActiveQueryTargets(updatedClients);

    const addedTargets: TargetId[] = [];
    const removedTargets: TargetId[] = [];

    newTargets.forEach(targetId => {
      if (!existingTargets.has(targetId)) {
        addedTargets.push(targetId);
      }
    });

    existingTargets.forEach(targetId => {
      if (!newTargets.has(targetId)) {
        removedTargets.push(targetId);
      }
    });

    return this.syncEngine!.applyActiveTargetsChange(
      addedTargets,
      removedTargets
    ).then(() => {
      this.activeClients = updatedClients;
    });
  }

  private handleOnlineStateEvent(onlineState: SharedOnlineState): void {
    // We check whether the client that wrote this online state is still active
    // by comparing its client ID to the list of clients kept active in
    // IndexedDb. If a client does not update their IndexedDb client state
    // within 5 seconds, it is considered inactive and we don't emit an online
    // state event.
    if (this.activeClients.get(onlineState.clientId)) {
      this.onlineStateHandler!(onlineState.onlineState);
    }
  }

  private extractActiveQueryTargets(
    clients: SortedMap<string, ClientState>
  ): SortedSet<TargetId> {
    let activeTargets = targetIdSet();
    clients.forEach((kev, value) => {
      activeTargets = activeTargets.unionWith(value.activeTargetIds);
    });
    return activeTargets;
  }
}

function fromWebStorageSequenceNumber(
  seqString: string | null
): ListenSequenceNumber {
  let sequenceNumber = ListenSequence.INVALID;
  if (seqString != null) {
    try {
      const parsed = JSON.parse(seqString);
      hardAssert(
        typeof parsed === 'number',
        'Found non-numeric sequence number'
      );
      sequenceNumber = parsed;
    } catch (e) {
      logError(LOG_TAG, 'Failed to read sequence number from WebStorage', e);
    }
  }
  return sequenceNumber;
}

/**
 * `MemorySharedClientState` is a simple implementation of SharedClientState for
 * clients using memory persistence. The state in this class remains fully
 * isolated and no synchronization is performed.
 */
export class MemorySharedClientState implements SharedClientState {
  private localState = new LocalClientState();
  private queryState: { [targetId: number]: QueryTargetState } = {};
  onlineStateHandler: ((onlineState: OnlineState) => void) | null = null;
  sequenceNumberHandler:
    | ((sequenceNumber: ListenSequenceNumber) => void)
    | null = null;

  addPendingMutation(batchId: BatchId): void {
    // No op.
  }

  updateMutationState(
    batchId: BatchId,
    state: 'acknowledged' | 'rejected',
    error?: FirestoreError
  ): void {
    // No op.
  }

  addLocalQueryTarget(targetId: TargetId): QueryTargetState {
    this.localState.addQueryTarget(targetId);
    return this.queryState[targetId] || 'not-current';
  }

  updateQueryState(
    targetId: TargetId,
    state: QueryTargetState,
    error?: FirestoreError
  ): void {
    this.queryState[targetId] = state;
  }

  removeLocalQueryTarget(targetId: TargetId): void {
    this.localState.removeQueryTarget(targetId);
  }

  isLocalQueryTarget(targetId: TargetId): boolean {
    return this.localState.activeTargetIds.has(targetId);
  }

  clearQueryState(targetId: TargetId): void {
    delete this.queryState[targetId];
  }

  getAllActiveQueryTargets(): TargetIdSet {
    return this.localState.activeTargetIds;
  }

  isActiveQueryTarget(targetId: TargetId): boolean {
    return this.localState.activeTargetIds.has(targetId);
  }

  start(): Promise<void> {
    this.localState = new LocalClientState();
    return Promise.resolve();
  }

  handleUserChange(
    user: User,
    removedBatchIds: BatchId[],
    addedBatchIds: BatchId[]
  ): void {
    // No op.
  }

  setOnlineState(onlineState: OnlineState): void {
    // No op.
  }

  shutdown(): void {}

  writeSequenceNumber(sequenceNumber: ListenSequenceNumber): void {}

<<<<<<< HEAD
  remoteDocumentsChanged(): void {
=======
  notifyBundleLoaded(): void {
>>>>>>> a9bf16c6
    // No op.
  }
}<|MERGE_RESOLUTION|>--- conflicted
+++ resolved
@@ -40,11 +40,7 @@
 import {
   CLIENT_STATE_KEY_PREFIX,
   ClientStateSchema,
-<<<<<<< HEAD
-  createRemoteDocumentsChangedKey,
-=======
   createBundleLoadedKey,
->>>>>>> a9bf16c6
   createWebStorageClientStateKey,
   createWebStorageMutationBatchKey,
   createWebStorageOnlineStateKey,
@@ -178,15 +174,11 @@
 
   writeSequenceNumber(sequenceNumber: ListenSequenceNumber): void;
 
-<<<<<<< HEAD
-  remoteDocumentsChanged(): void;
-=======
   /**
    * Notifies other clients when remote documents have changed due to loading
    * a bundle.
    */
   notifyBundleLoaded(): void;
->>>>>>> a9bf16c6
 }
 
 /**
@@ -491,11 +483,7 @@
   private readonly sequenceNumberKey: string;
   private readonly storageListener = this.handleWebStorageEvent.bind(this);
   private readonly onlineStateKey: string;
-<<<<<<< HEAD
-  private readonly remoteDocumentsChangedKey: string;
-=======
   private readonly bundleLoadedKey: string;
->>>>>>> a9bf16c6
   private readonly clientStateKeyRe: RegExp;
   private readonly mutationBatchKeyRe: RegExp;
   private readonly queryTargetKeyRe: RegExp;
@@ -551,13 +539,7 @@
 
     this.onlineStateKey = createWebStorageOnlineStateKey(this.persistenceKey);
 
-<<<<<<< HEAD
-    this.remoteDocumentsChangedKey = createRemoteDocumentsChangedKey(
-      this.persistenceKey
-    );
-=======
     this.bundleLoadedKey = createBundleLoadedKey(this.persistenceKey);
->>>>>>> a9bf16c6
 
     // Rather than adding the storage observer during start(), we add the
     // storage observer during initialization. This ensures that we collect
@@ -738,13 +720,8 @@
     this.persistOnlineState(onlineState);
   }
 
-<<<<<<< HEAD
-  remoteDocumentsChanged(): void {
-    this.persistRemoteDocumentsChangedState();
-=======
   notifyBundleLoaded(): void {
     this.persistBundleLoadedState();
->>>>>>> a9bf16c6
   }
 
   shutdown(): void {
@@ -854,11 +831,7 @@
           if (sequenceNumber !== ListenSequence.INVALID) {
             this.sequenceNumberHandler!(sequenceNumber);
           }
-<<<<<<< HEAD
-        } else if (storageEvent.key === this.remoteDocumentsChangedKey) {
-=======
         } else if (storageEvent.key === this.bundleLoadedKey) {
->>>>>>> a9bf16c6
           return this.syncEngine!.synchronizeWithChangedDocuments();
         }
       });
@@ -925,13 +898,8 @@
     this.setItem(targetKey, targetMetadata.toWebStorageJSON());
   }
 
-<<<<<<< HEAD
-  private persistRemoteDocumentsChangedState(): void {
-    this.setItem(this.remoteDocumentsChangedKey, 'value-not-used');
-=======
   private persistBundleLoadedState(): void {
     this.setItem(this.bundleLoadedKey, 'value-not-used');
->>>>>>> a9bf16c6
   }
 
   /**
@@ -1181,11 +1149,7 @@
 
   writeSequenceNumber(sequenceNumber: ListenSequenceNumber): void {}
 
-<<<<<<< HEAD
-  remoteDocumentsChanged(): void {
-=======
   notifyBundleLoaded(): void {
->>>>>>> a9bf16c6
     // No op.
   }
 }