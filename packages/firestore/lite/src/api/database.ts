--- conflicted
+++ resolved
@@ -21,20 +21,13 @@
 import { FirebaseApp } from '@firebase/app-types-exp';
 import { Provider } from '@firebase/component';
 
-<<<<<<< HEAD
-=======
 import { Code, FirestoreError } from '../../../src/util/error';
 import { DatabaseId, DatabaseInfo } from '../../../src/core/database_info';
->>>>>>> 3af49b4b
 import { FirebaseAuthInternalName } from '@firebase/auth-interop-types';
 import {
   CredentialsProvider,
   FirebaseCredentialsProvider
 } from '../../../src/api/credentials';
-<<<<<<< HEAD
-import { DatabaseId } from '../../../src/core/database_info';
-import { Code, FirestoreError } from '../../../src/util/error';
-=======
 import { Datastore, newDatastore } from '../../../src/remote/datastore';
 import { PlatformSupport } from '../../../src/platform/platform';
 import { Deferred } from '../../../src/util/promise';
@@ -42,7 +35,6 @@
 // settings() defaults:
 const DEFAULT_HOST = 'firestore.googleapis.com';
 const DEFAULT_SSL = true;
->>>>>>> 3af49b4b
 
 // TODO(firestorelite): Depend on FirebaseService once #3112 is merged
 
