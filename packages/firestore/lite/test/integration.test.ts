--- conflicted
+++ resolved
@@ -15,24 +15,16 @@
  * limitations under the License.
  */
 
-<<<<<<< HEAD
-import { initializeApp } from '@firebase/app-exp';
-import { expect } from 'chai';
-=======
 import { expect, use } from 'chai';
 import * as chaiAsPromised from 'chai-as-promised';
->>>>>>> 5cf39ab8
-
-import { FieldValue } from '../../src/api/field_value';
-import { expectEqual, expectNotEqual } from '../../test/util/helpers';
+
+import { initializeApp } from '@firebase/app-exp';
 import {
   Firestore,
   getFirestore,
   initializeFirestore,
   terminate
 } from '../src/api/database';
-<<<<<<< HEAD
-=======
 import {
   withTestCollection,
   withTestDb,
@@ -40,7 +32,6 @@
   withTestDoc,
   withTestDocAndInitialData
 } from './helpers';
->>>>>>> 5cf39ab8
 import {
   parent,
   collection,
@@ -53,10 +44,6 @@
   addDoc,
   updateDoc
 } from '../src/api/reference';
-<<<<<<< HEAD
-
-import { withTestDb, withTestDoc } from './helpers';
-=======
 import { FieldPath } from '../src/api/field_path';
 import {
   DEFAULT_PROJECT_ID,
@@ -64,7 +51,6 @@
 } from '../../test/integration/util/settings';
 import { expectEqual, expectNotEqual } from '../../test/util/helpers';
 import { FieldValue } from '../../src/api/field_value';
->>>>>>> 5cf39ab8
 
 use(chaiAsPromised);
 
