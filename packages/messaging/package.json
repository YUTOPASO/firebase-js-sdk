{
  "name": "@firebase/messaging",
  "version": "0.9.13",
  "description": "",
  "author": "Firebase <firebase-support@google.com> (https://firebase.google.com/)",
  "main": "dist/index.cjs.js",
  "browser": "dist/esm/index.esm2017.js",
  "module": "dist/esm/index.esm2017.js",
  "sw": "dist/index.sw.esm2017.js",
  "sw-main": "dist/index.sw.cjs",
  "esm5": "dist/esm/index.esm.js",
  "exports": {
    ".": {
      "node": "./dist/index.cjs.js",
      "browser": "./dist/esm/index.esm2017.js",
      "module": "./dist/esm/index.esm2017.js",
      "esm5": "./dist/esm/index.esm.js",
      "default": "./dist/index.cjs.js"
    },
    "./sw": {
      "node": "./dist/index.sw.cjs",
      "default": "./dist/index.sw.esm2017.js"
    },
    "./package.json": "./package.json"
  },
  "typings": "dist/src/index.d.ts",
  "files": [
    "dist",
    "sw/package.json"
  ],
  "scripts": {
    "lint": "eslint -c .eslintrc.js '**/*.ts' --ignore-path '../../.gitignore'",
    "lint:fix": "eslint --fix -c .eslintrc.js '**/*.ts' --ignore-path '../../.gitignore'",
    "build": "rollup -c && yarn api-report",
    "build:deps": "lerna run --scope @firebase/'{app,messaging}' --include-dependencies build",
    "build:release": "yarn build && yarn typings:public",
    "dev": "rollup -c -w",
    "test": "run-p test:karma type-check lint ",
    "test:integration": "run-p test:karma type-check lint && cd ../../integration/messaging && npm run-script test",
    "test:ci": "node ../../scripts/run_tests_in_ci.js",
    "test:karma": "karma start --single-run",
    "test:debug": "karma start --browsers=Chrome --auto-watch",
    "api-report": "yarn api-report:main && yarn api-report:sw && yarn api-report:api-json",
    "api-report:main": "ts-node-script ../../repo-scripts/prune-dts/extract-public-api.ts --package messaging --packageRoot . --typescriptDts ./dist/src/index.d.ts --rollupDts ./dist/private.d.ts --untrimmedRollupDts ./dist/internal.d.ts --publicDts ./dist/index-public.d.ts",
    "api-report:sw": "ts-node-script ../../repo-scripts/prune-dts/extract-public-api.ts --package messaging-sw --packageRoot . --typescriptDts ./dist/src/index.sw.d.ts --rollupDts ./dist/sw/private.d.ts --untrimmedRollupDts ./dist/sw/internal.d.ts --publicDts ./dist/sw/index-public.d.ts",
    "api-report:api-json": "api-extractor run --local --verbose",
    "type-check": "tsc --noEmit",
    "typings:public": "node ../../scripts/build/use_typings.js ./dist/index-public.d.ts"
  },
  "license": "Apache-2.0",
  "peerDependencies": {
    "@firebase/app": "0.x"
  },
  "dependencies": {
    "@firebase/installations": "0.5.9",
    "@firebase/messaging-interop-types": "0.1.0",
    "@firebase/util": "1.6.0",
    "@firebase/component": "0.5.14",
    "idb": "7.0.1",
    "tslib": "^2.1.0"
  },
  "devDependencies": {
<<<<<<< HEAD
    "@firebase/app": "0.7.23",
    "rollup": "2.72.1",
=======
    "@firebase/app": "0.7.24",
    "rollup": "2.57.0",
>>>>>>> 820f1797
    "rollup-plugin-typescript2": "0.31.2",
    "@rollup/plugin-json": "4.1.0",
    "ts-essentials": "9.1.2",
    "typescript": "4.2.2"
  },
  "repository": {
    "directory": "packages/messaging",
    "type": "git",
    "url": "https://github.com/firebase/firebase-js-sdk.git"
  },
  "bugs": {
    "url": "https://github.com/firebase/firebase-js-sdk/issues"
  }
}<|MERGE_RESOLUTION|>--- conflicted
+++ resolved
@@ -60,13 +60,8 @@
     "tslib": "^2.1.0"
   },
   "devDependencies": {
-<<<<<<< HEAD
-    "@firebase/app": "0.7.23",
+    "@firebase/app": "0.7.24",
     "rollup": "2.72.1",
-=======
-    "@firebase/app": "0.7.24",
-    "rollup": "2.57.0",
->>>>>>> 820f1797
     "rollup-plugin-typescript2": "0.31.2",
     "@rollup/plugin-json": "4.1.0",
     "ts-essentials": "9.1.2",
